# FastKV 
[![Maven Central](https://img.shields.io/maven-central/v/io.github.billywei01/fastkv)](https://search.maven.org/artifact/io.github.billywei01/fastkv)

FastKV is an efficient key-value storage library written with Java.<br/>

## 1. Features
1. Efficient
    - Binary coding: the size after coding is much smaller than text coding such as XML;
    - Incremental update: FastKV records the offset of each key-value relative to the file head,
      updating can be written directly at the right location.
    - By default, data is recorded with mmap . When updating data, it can be written directly to memory without IO blocking.
    - For a value which length is larger than the threshold, it will be written to another file separately,  
      only it's file name will be cached. In that way, it will not slow down accessing of other key-value.

2. Support different writing modes
   - In addition to the non-blocking IO (with mmap), 
   FastKV also supports synchronous blocking and asynchronous blocking IO (similar to commit and apply of SharePreferences).

3. Support various types
    - Support primitive types such as Boolean / int / float / long / double / string;
    - Support ByteArray (byte []);
    - Support storage objects.
    - Built in StringSet encoder(for compatibility with SharePreferences).

4. Support data encryption
   - Support for plugin encryption implementations, performing encryption before data is written to disk.
   
5. Support multi-process
   - The project supply an implement to support multi-process (MPFastKV).
   - Support listener for changed values, one process write, all processes known.

6. Easy to use
    - FastKV provides rich API interfaces, including getAll() and putAll() methods, it is convenient to migrate the data of frameworks such as SharePreferences to FastKV. 

7. Stable and reliable
    - When FastKV writes data in non-blocking way (mmap), it writes two files one by one,  to ensure that at least one file is integrate at any time;
    - FastKV checks the integrity of the files when loading, if one file is not integrate, it will be restored with another file which is integrated.
    - If mmap API fails, it will be degraded to the blocking I/O; 
     and it will try to restore to mmap mode when reloading.

8. Simple code
    - FastKV is implemented in pure Java and size of jar is just tens of KB.
   
## 2. How to use

### 2.1 Import
FastKV had been published to Maven Central:

```gradle
dependencies {
<<<<<<< HEAD
    implementation 'io.github.billywei01:fastkv:2.5.1'
=======
    implementation 'io.github.billywei01:fastkv:2.4.3'
>>>>>>> bbf7b5a2
}
```

### 2.2 Initialization
```kotlin
 FastKVConfig.setLogger(FastKVLogger)
 FastKVConfig.setExecutor(Dispatchers.Default.asExecutor())
```

Initialization is optional.<br/>
You could set log callback and executor.<br/>
It is recommended to set your own thread pool to reuse threads.


### 2.3 Basic cases
- Basic case
```java
 // FastKV kv = new FastKV.Builder(context, name).build();
 FastKV kv = new FastKV.Builder(path, name).build();

 if(!kv.getBoolean("flag")){
     kv.putBoolean("flag" , true);
 }
 
 int count = kv.getInt("count");
 if(count < 10){
     kv.putInt("count" , count + 1);
 }
```

The constructor of Builder can pass Context or path. <br>
If the Context is passed, 
the 'fastkv' directory will be created under the 'files' directory of the internal directory.

### 2.4 Sava custom object
```java
 FastEncoder] encoders = new FastEncoder[]{LongListEncoder.INSTANCE};
 FastKV kv = new FastKV.Builder(path, name).encoder(encoders).build();
     
 List<Long> list = new ArrayList<>();
 list.add(100L);
 list.add(200L);
 list.add(300L);
 kv.putObject("long_list", list, LongListEncoder.INSTANCE);

 List<Long> list2 = kv.getObject("long_list");
```

In addition to supporting basic types, FastKV also supports writing objects. <br/>
You only need to pass in the encoder of the object when building FastKV instances.<br/>
The encoder is an object that implements
[FastEncoder](https://github.com/BillyWei01/FastKV/blob/main/FastKV/src/main/java/io/fastkv/interfaces/FastEncoder.java).<br/>
For example, the code of 'LongListEncoder' like:
[LongListEncoder](https://github.com/BillyWei01/FastKV/blob/main/app/src/androidTest/java/io/fastkv/LongListEncoder.kt)<br>

Encoding objects needs serialization/deserialization. <br/>
Here recommend my serialization project: https://github.com/BillyWei01/Packable

### 2.5 Data encryption
If you need to encrypt data, just pass in the implementation of
[FastCipher](https://github.com/BillyWei01/FastKV/blob/main/fastkv/src/main/java/io/fastkv/interfaces/FastCipher.java)  when creating a FastKV instance

```
FastKV kv = FastKV.Builder(path, name)
         .cipher(yourCihper)
         .build()
```

There are examples of Cipher implementations in the project, 
refer to：[AESCipher](https://github.com/BillyWei01/FastKV/blob/main/app/src/main/java/io/fastkv/fastkvdemo/fastkv/cipher/AESCipher.java)

### 2.6 Migrate SharePreferences to FastKV

It is easy to migrate SharePreferences to FastKV.

```java
public class SpCase {
   public static final String NAME = "common_store";
   
   // public static final SharedPreferences preferences = AppContext.INSTANCE.getContext().getSharedPreferences(NAME, Context.MODE_PRIVATE);

   public static final SharedPreferences preferences = FastKV.adapt(AppContext.INSTANCE.getContext(), NAME);
}
```

### 2.7 Migrate MMKV to FastKV
Since MMKV does not implement the 'getAll' interface, it cannot be migrated at once like SharePreferences. <br>
But you can create a KV class, create methods such as 'getInt', 'getString', etc., and do adaptation processing in it.<br>
Refer to [MMKV2FastKV](https://github.com/BillyWei01/FastKV/blob/main/app/src/main/java/io/fastkv/fastkvdemo/storage/MMKV2FastKV.kt)

### 2.8 Multi-Process
Multi-Process implement: [MPFastKV](https://github.com/BillyWei01/FastKV/blob/main/fastkv/src/main/java/io/fastkv/MPFastKV.java).<br>

Example:
[MultiProcessTestActivity](https://github.com/BillyWei01/FastKV/blob/main/app/src/main/java/io/fastkv/fastkvdemo/MultiProcessTestActivity.kt)
and [TestService](https://github.com/BillyWei01/FastKV/blob/main/app/src/main/java/io/fastkv/fastkvdemo/TestService.kt)

### 2.9 Kotlin delegation
Kotlin is compatible with java, so you could directly use FastKV or SharedPreferences APIs in Kotlin.
In addition, kotlin provides the syntax of delegate, which can be used to improve key-value API.
Refer to [KVData](https://github.com/BillyWei01/FastKV/blob/main/app/src/main/java/io/fastkv/fastkvdemo/fastkv/kvdelegate/KVData.kt)

## 3. Benchmark
- Data source: Collecting part of the key-value data of SharePreferences in the app (with  confusion) , hundreds of key-values. <br/>
Because some key values are accessed more and others accessed less in normally, <br>
I make a normally distributed sequence to test the accessing.
- Test device: Huawei P30 Pro
- Test code：[Benchmark](https://github.com/BillyWei01/FastKV/blob/main/app/src/main/java/io/fastkv/fastkvdemo/Benchmark.kt)

Update:

| | 25| 50| 100| 200| 400| 600
---|---|---|---|---|---|---
SP-commit | 114| 172| 411| 666| 2556| 5344
DataStore | 231| 625| 1717| 4421| 7629| 13639
SQLiteKV | 192| 382| 1025| 1565| 4279| 5034
SP-apply | 3| 9| 35| 118| 344| 516
MMKV | 4| 8| 5| 8| 10| 9
FastKV | 3| 6| 4| 6| 8| 10
---

Query:

| | 25| 50| 100| 200| 400| 600
---|---|---|---|---|---|---
SP-commit | 1| 3| 2| 1| 2| 3
DataStore | 57| 76| 115| 117| 170| 216
SQLiteKV | 96| 161| 265| 417| 767| 1038
SP-apply | 0| 1| 0| 1| 3| 3
MMKV | 0| 1| 1| 5| 8| 11
FastKV | 0| 1| 1| 3| 3| 1

# Java-Version
There is a project write with only API of JDK, no Android SDK. <br>
link: https://github.com/BillyWei01/FastKV-Java

## License
See the [LICENSE](LICENSE) file for license rights and limitations.

<|MERGE_RESOLUTION|>--- conflicted
+++ resolved
@@ -48,11 +48,7 @@
 
 ```gradle
 dependencies {
-<<<<<<< HEAD
-    implementation 'io.github.billywei01:fastkv:2.5.1'
-=======
-    implementation 'io.github.billywei01:fastkv:2.4.3'
->>>>>>> bbf7b5a2
+    implementation 'io.github.billywei01:fastkv:2.6.0'
 }
 ```
 
