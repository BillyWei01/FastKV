--- conflicted
+++ resolved
@@ -26,7 +26,6 @@
         return MessageDigest.getInstance("MD5").digest(msg);
     }
 
-<<<<<<< HEAD
     @SuppressWarnings({"rawtypes", "unchecked", "ConstantConditions"})
     @SuppressLint("DiscouragedPrivateApi")
     private static int getPageSize() {
@@ -55,7 +54,8 @@
             sPageSize = getPageSize() ;
         }
         return sPageSize == PAGE_SIZE_16K;
-=======
+    }
+
     public static String getMD5(byte[] msg) {
         if (msg == null) {
             return "";
@@ -65,7 +65,6 @@
         } catch (Exception ignore) {
         }
         return bytes2Hex(Arrays.copyOf(msg, 16));
->>>>>>> bbf7b5a2
     }
 
     public static String bytes2Hex(byte[] bytes) {
@@ -114,8 +113,4 @@
         }
         return a;
     }
-<<<<<<< HEAD
 }
-=======
-}
->>>>>>> bbf7b5a2
