package io.fastkv.fastkvdemo.application

import android.app.Application
import android.content.Context
import android.util.Log
import com.tencent.mmkv.MMKV
import io.fastkv.FastKVConfig
import io.fastkv.fastkvdemo.BuildConfig
import io.fastkv.fastkvdemo.base.AppContext
import io.fastkv.fastkvdemo.base.IAppContext
<<<<<<< HEAD
import io.fastkv.fastkvdemo.fastkv.FastKVLogger
import io.fastkv.fastkvdemo.util.Utils
=======
import io.fastkv.fastkvdemo.fastkv.utils.FastKVLogger
>>>>>>> bbf7b5a2
import kotlinx.coroutines.Dispatchers
import kotlinx.coroutines.asExecutor

class AppApplication : Application(), IAppContext {
    override val context: Context
        get() = this

    override val debug: Boolean
        get() = BuildConfig.DEBUG

    override val isMainProcess: Boolean
        get() = appId == null || appId == BuildConfig.APPLICATION_ID

    private var appId: String? = null

    override fun onCreate() {
        super.onCreate()
        // 第一件事，先初始APP上下文
        AppContext.init(this)

        appId = ProcessUtil.getProcessName(this)

        FastKVConfig.setLogger(FastKVLogger)
        FastKVConfig.setExecutor(Dispatchers.Default.asExecutor())

        // Avoid files corruption in multi-process environment
        if(isMainProcess && !Utils.is16KPageSize()) {
            initMMKV()
        }
    }

    // 全局替换SP实现，危险的操作，不建议
/*
    override fun getSharedPreferences(name: String?, mode: Int): SharedPreferences {
        return if (name != null) {
            super.getSharedPreferences(name, mode)
        } else {
            FastKV.adapt(AppContext.context, name)
        }
    }
*/

    private fun initMMKV(){
        /*
        val dir = filesDir.absolutePath + "/mmkv"
        val rootDir = MMKV.initialize(this, dir, {
                libName -> ReLinker.loadLibrary(this@MyApplication, libName)
            }, MMKVLogLevel.LevelInfo
        )*/
        val rootDir = MMKV.initialize(this)
        Log.i("MMKV", "mmkv root: $rootDir")
    }
}
<|MERGE_RESOLUTION|>--- conflicted
+++ resolved
@@ -8,12 +8,8 @@
 import io.fastkv.fastkvdemo.BuildConfig
 import io.fastkv.fastkvdemo.base.AppContext
 import io.fastkv.fastkvdemo.base.IAppContext
-<<<<<<< HEAD
-import io.fastkv.fastkvdemo.fastkv.FastKVLogger
+import io.fastkv.fastkvdemo.fastkv.utils.FastKVLogger
 import io.fastkv.fastkvdemo.util.Utils
-=======
-import io.fastkv.fastkvdemo.fastkv.utils.FastKVLogger
->>>>>>> bbf7b5a2
 import kotlinx.coroutines.Dispatchers
 import kotlinx.coroutines.asExecutor
 
@@ -45,17 +41,6 @@
         }
     }
 
-    // 全局替换SP实现，危险的操作，不建议
-/*
-    override fun getSharedPreferences(name: String?, mode: Int): SharedPreferences {
-        return if (name != null) {
-            super.getSharedPreferences(name, mode)
-        } else {
-            FastKV.adapt(AppContext.context, name)
-        }
-    }
-*/
-
     private fun initMMKV(){
         /*
         val dir = filesDir.absolutePath + "/mmkv"
